<<<<<<< HEAD
print("Azure pipeline build check")
print("changes in sdn folder")
=======
print("Azure pipeline build check for sdn_tests folder changes")
>>>>>>> 1d338c82
<|MERGE_RESOLUTION|>--- conflicted
+++ resolved
@@ -1,6 +1,2 @@
-<<<<<<< HEAD
 print("Azure pipeline build check")
 print("changes in sdn folder")
-=======
-print("Azure pipeline build check for sdn_tests folder changes")
->>>>>>> 1d338c82
