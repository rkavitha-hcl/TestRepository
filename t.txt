44444444

11111111111111



22222222222222

test chang 1

33333333333333


1111111111111111111111111111111111111

test change branch1

test change branch2


<<<<<<< HEAD
test change branch3

test change branch4
=======

test change branch3
resolve comment branch3



test change branch5
>>>>>>> 6b889b74
<|MERGE_RESOLUTION|>--- conflicted
+++ resolved
@@ -18,11 +18,11 @@
 test change branch2
 
 
-<<<<<<< HEAD
+
 test change branch3
 
 test change branch4
-=======
+ 
 
 test change branch3
 resolve comment branch3
@@ -30,4 +30,4 @@
 
 
 test change branch5
->>>>>>> 6b889b74
+
