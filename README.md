--- conflicted
+++ resolved
@@ -2,8 +2,5 @@
 
 # branch1 change1
 # Kavitha Branch1 change1
-<<<<<<< HEAD
+# Kavitha Branch2 change1
 # Kavitha Branch3 change1
-=======
-# Kavitha Branch2 change1
->>>>>>> 1f9c4b5b
