# TestRepository
<<<<<<< HEAD
# Kavitha Branch1 change1
=======

# branch1 change1
>>>>>>> 2f9c12b0
<|MERGE_RESOLUTION|>--- conflicted
+++ resolved
@@ -1,7 +1,4 @@
 # TestRepository
-<<<<<<< HEAD
-# Kavitha Branch1 change1
-=======
 
 # branch1 change1
->>>>>>> 2f9c12b0
+# Kavitha Branch1 change1