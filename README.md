# TestRepository

# branch1 change1
# Kavitha Branch1 change1
<<<<<<< HEAD
# Kavitha Branch3 change1
# Kavitha Branch3 change2
# Kavitha Branch3 change3
# Kavitha Branch3 change4
# Kavitha Branch3 change5
# Kavitha Branch3 change6
# Kavitha Branch3 change7
# Kavitha Branch4 change1
# Kavitha Branch4 change2
=======
# Kavitha Branch2 change1
# Kavitha Branch3 change1
>>>>>>> 91eb3378
<|MERGE_RESOLUTION|>--- conflicted
+++ resolved
@@ -2,7 +2,7 @@
 
 # branch1 change1
 # Kavitha Branch1 change1
-<<<<<<< HEAD
+# Kavitha Branch2 change1
 # Kavitha Branch3 change1
 # Kavitha Branch3 change2
 # Kavitha Branch3 change3
@@ -12,7 +12,3 @@
 # Kavitha Branch3 change7
 # Kavitha Branch4 change1
 # Kavitha Branch4 change2
-=======
-# Kavitha Branch2 change1
-# Kavitha Branch3 change1
->>>>>>> 91eb3378
