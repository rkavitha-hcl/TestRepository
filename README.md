--- conflicted
+++ resolved
@@ -2,7 +2,7 @@
 
 # branch1 change1
 # Kavitha Branch1 change1
-<<<<<<< HEAD
+# Kavitha Branch2 change1
 # Kavitha Branch3 change1
 # Kavitha Branch3 change2
 # Kavitha Branch3 change3
@@ -16,7 +16,3 @@
 # Kavitha Branch5 change2
 # Kavitha Branch5 change3
 # Kavitha Branch5 change4
-=======
-# Kavitha Branch2 change1
-# Kavitha Branch3 change1
->>>>>>> 91eb3378
