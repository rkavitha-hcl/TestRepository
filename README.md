--- conflicted
+++ resolved
@@ -20,11 +20,9 @@
 # Kavitha Branch5 change2
 # Kavitha Branch5 change3
 # Kavitha Branch5 change4
-<<<<<<< HEAD
-# Kavitha Branch6 change1
-# Kavitha Branch7 change1
-=======
 
 # Kavitha Branch6 change1
+
+# Kavitha Branch7 change1
+
 # Divya_branch1_change1
->>>>>>> 3c002703
